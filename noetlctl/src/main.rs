--- conflicted
+++ resolved
@@ -175,10 +175,6 @@
         #[arg(short, long)]
         input: Option<PathBuf>,
 
-        /// Inline JSON payload (alternative to --input)
-        #[arg(short, long)]
-        payload: Option<String>,
-
         /// Emit only the JSON response
         #[arg(short, long)]
         json: bool,
@@ -189,24 +185,6 @@
     ///     noetlctl --host=localhost --port=8082 execute status 12345 --json
     #[command(verbatim_doc_comment)]
     Status {
-        /// Execution ID
-        execution_id: String,
-
-        /// Emit only the JSON response
-        #[arg(short, long)]
-        json: bool,
-    },
-    /// Debug execution with detailed event timeline and errors
-    Debug {
-        /// Execution ID
-        execution_id: String,
-
-        /// Show only errors
-        #[arg(long)]
-        errors_only: bool,
-    },
-    /// List execution events
-    Events {
         /// Execution ID
         execution_id: String,
 
@@ -344,17 +322,12 @@
         Some(Commands::Context { command }) => {
             handle_context_command(&mut config, command)?;
         }
-<<<<<<< HEAD
-        Some(Commands::Exec { playbook_path, input, json }) => {
-            execute_playbook(&client, &base_url, &playbook_path, input, None, json).await?;
-=======
         Some(Commands::Exec {
             playbook_path,
             input,
             json,
         }) => {
             execute_playbook(&client, &base_url, &playbook_path, input, json).await?;
->>>>>>> 413ff58a
         }
         Some(Commands::Register { resource }) => match resource {
             RegisterResource::Credential { file } => {
@@ -393,26 +366,9 @@
                 }
             }
         }
-<<<<<<< HEAD
-        Some(Commands::Execute { command }) => {
-            match command {
-                ExecuteCommand::Playbook { path, input, payload, json } => {
-                    execute_playbook(&client, &base_url, &path, input, payload, json).await?;
-                }
-                ExecuteCommand::Status { execution_id, json } => {
-                    get_status(&client, &base_url, &execution_id, json).await?;
-                }
-                ExecuteCommand::Debug { execution_id, errors_only } => {
-                    debug_execution(&client, &base_url, &execution_id, errors_only).await?;
-                }
-                ExecuteCommand::Events { execution_id, json } => {
-                    get_execution_events(&client, &base_url, &execution_id, json).await?;
-                }
-=======
         Some(Commands::Execute { command }) => match command {
             ExecuteCommand::Playbook { path, input, json } => {
                 execute_playbook(&client, &base_url, &path, input, json).await?;
->>>>>>> 413ff58a
             }
             ExecuteCommand::Status { execution_id, json } => {
                 get_status(&client, &base_url, &execution_id, json).await?;
@@ -522,14 +478,6 @@
     Ok(())
 }
 
-<<<<<<< HEAD
-async fn execute_playbook(client: &Client, base_url: &str, path: &str, input: Option<PathBuf>, payload_str: Option<String>, json_only: bool) -> Result<()> {
-    let payload = if let Some(inline_payload) = payload_str {
-        serde_json::from_str(&inline_payload).context("Failed to parse inline payload JSON")?
-    } else if let Some(input_file) = input {
-        let content = fs::read_to_string(&input_file)
-            .with_context(|| format!("Failed to read input file: {:?}", input_file))?;
-=======
 async fn execute_playbook(
     client: &Client,
     base_url: &str,
@@ -540,7 +488,6 @@
     let payload = if let Some(input_file) = input {
         let content =
             fs::read_to_string(&input_file).context(format!("Failed to read input file: {:?}", input_file))?;
->>>>>>> 413ff58a
         serde_json::from_str(&content).context("Failed to parse input JSON")?
     } else {
         serde_json::Value::Object(serde_json::Map::new())
@@ -594,121 +541,6 @@
     }
     Ok(())
 }
-
-async fn debug_execution(client: &Client, base_url: &str, execution_id: &str, errors_only: bool) -> Result<()> {
-    use serde_json::json;
-    
-    println!("=== NoETL Execution Debug Report ===");
-    println!("Execution ID: {}", execution_id);
-    println!("");
-
-    // Query events via postgres API
-    let query = format!(
-        "SELECT created_at, event_type, node_name, status, result, error FROM noetl.event WHERE execution_id = '{}' ORDER BY event_id",
-        execution_id
-    );
-    
-    let postgres_url = format!("{}/api/postgres/execute", base_url);
-    let body = json!({
-        "query": query,
-        "schema": "noetl"
-    });
-    
-    let events_response = client.post(&postgres_url)
-        .json(&body)
-        .send()
-        .await
-        .context("Failed to fetch execution events")?;
-
-    if !events_response.status().is_success() {
-        eprintln!("Failed to fetch events: {}", events_response.status());
-        return Ok(());
-    }
-
-    let events_data: serde_json::Value = events_response.json().await?;
-    let events = events_data["result"].as_array().context("No events array found")?;
-
-    if events.is_empty() {
-        println!("No events found for execution {}", execution_id);
-        return Ok(());
-    }
-
-    // Display summary
-    println!("=== EXECUTION SUMMARY ===");
-    if let (Some(first), Some(last)) = (events.first(), events.last()) {
-        println!("Start: {}", first[0].as_str().unwrap_or("N/A"));
-        println!("End: {}", last[0].as_str().unwrap_or("N/A"));
-        println!("Total Events: {}", events.len());
-    }
-    println!("");
-
-    // Display event timeline or errors
-    if errors_only {
-        println!("=== ERRORS ===");
-        for event in events {
-            let event_type = event[1].as_str().unwrap_or("");
-            let status = event[3].as_str().unwrap_or("");
-            
-            if status == "FAILED" || event_type == "call.error" {
-                let timestamp = event[0].as_str().unwrap_or("N/A");
-                let node_name = event[2].as_str().unwrap_or("N/A");
-                
-                println!("{} | {} | {} | {}", timestamp, event_type, node_name, status);
-                
-                // Display error from column 5 (error field)
-                if let Some(error) = event[5].as_str() {
-                    // Truncate long errors
-                    if error.len() > 200 {
-                        println!("  Error: {}...", &error[..200]);
-                    } else {
-                        println!("  Error: {}", error);
-                    }
-                }
-                println!("");
-            }
-        }
-    } else {
-        println!("=== EVENT TIMELINE ===");
-        for event in events {
-            let timestamp = event[0].as_str().unwrap_or("N/A");
-            let event_type = event[1].as_str().unwrap_or("");
-            let node_name = event[2].as_str().unwrap_or("N/A");
-            let status = event[3].as_str().unwrap_or("");
-            
-            println!("{} | {} | {} | {}", timestamp, event_type, node_name, status);
-        }
-    }
-
-    println!("");
-    println!("=== VIEW IN UI ===");
-    println!("{}/execution/{}", base_url, execution_id);
-    
-    Ok(())
-}
-
-async fn get_execution_events(client: &Client, base_url: &str, execution_id: &str, json_only: bool) -> Result<()> {
-    let url = format!("{}/api/execution/{}/events", base_url, execution_id);
-    let response = client.get(&url)
-        .send()
-        .await
-        .context("Failed to fetch execution events")?;
-
-    if response.status().is_success() {
-        let result: serde_json::Value = response.json().await?;
-        if json_only {
-            println!("{}", serde_json::to_string(&result)?);
-        } else {
-            println!("Events for execution {}:", execution_id);
-            println!("{}", serde_json::to_string_pretty(&result)?);
-        }
-    } else {
-        let status = response.status();
-        let text = response.text().await?;
-        eprintln!("Failed to get events: {} - {}", status, text);
-    }
-    Ok(())
-}
-
 
 async fn list_resources(client: &Client, base_url: &str, resource_type: &str, json_only: bool) -> Result<()> {
     let url = format!("{}/api/catalog/list/{}", base_url, resource_type);
